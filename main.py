--- conflicted
+++ resolved
@@ -116,7 +116,6 @@
 
 #estimate skew angle and return most apropriate skew angle
 def estimate_skew_angle(img):
-<<<<<<< HEAD
 	# grab the (x, y) coordinates of all pixel values that
 	# are greater than zero, then use these coordinates to
 	# compute a rotated bounding box that contains all
@@ -134,10 +133,6 @@
 	else:
 		angle = -angle
 	return angle
-
-=======
-	return 0
->>>>>>> cb8f806b
 
 
 def deskew(img, skew_angle):
